<<<<<<< HEAD
=======
mackerel-agent (0.23.1-1) stable; urgency=low

  * Code signing for windows installer (by mechairoi)
    <https://github.com/mackerelio/mackerel-agent/pull/148>

 -- mechairoi <ttsujikawa@gmail.com>  Wed, 30 Sep 2015 12:55:13 +0900

mackerel-agent (0.23.0-1) stable; urgency=low

  * send check monitor report to server when check script failed even if the monitor result is not changed (by Songmu)
    <https://github.com/mackerelio/mackerel-agent/pull/143>
  * Correct sample nginx comment. (by kamatama41)
    <https://github.com/mackerelio/mackerel-agent/pull/144>

 -- itchyny <itchyny@hatena.ne.jp>  Mon, 14 Sep 2015 11:36:02 +0900

>>>>>>> d3ba5e29
mackerel-agent (0.22.0-1) stable; urgency=low

  * add `reload` to init scripts (by Songmu)
    <https://github.com/mackerelio/mackerel-agent/pull/139>

 -- Tomohiro Nishimura <tomohiro68@gmail.com>  Wed, 02 Sep 2015 15:37:37 +0900

mackerel-agent (0.21.0-1) stable; urgency=low

  * Exclude mkr binary from deb/rpm package (by Sixeight)
    <https://github.com/mackerelio/mackerel-agent/pull/137>

 -- Tomohiro Nishimura <tomohiro68@gmail.com>  Wed, 02 Sep 2015 11:58:24 +0900

mackerel-agent (0.20.1-1) stable; urgency=low

  * use C struct for accessing Windows APIs (by stanaka)
    <https://github.com/mackerelio/mackerel-agent/pull/134>
  * Fix bug that checks is not removed when no checks. (by Sixeight)
    <https://github.com/mackerelio/mackerel-agent/pull/135>

 -- Tomohiro Nishimura <tomohiro68@gmail.com>  Thu, 13 Aug 2015 15:54:52 +0900

mackerel-agent (0.20.0-1) stable; urgency=low

  * support subcommand (by Songmu)
    <https://github.com/mackerelio/mackerel-agent/pull/122>
  * remove trailing newline chars when loading hostID (by Songmu)
    <https://github.com/mackerelio/mackerel-agent/pull/129>
  * add sub-command `retire` and support $AUTO_RETIREMENT in initd (by Songmu)
    <https://github.com/mackerelio/mackerel-agent/pull/130>
  * add postinst to register mackerel-agent to start-up (deb package) (by stanaka)
    <https://github.com/mackerelio/mackerel-agent/pull/131>
  * bump bundled mkr version to 0.3.1 (by Songmu)
    <https://github.com/mackerelio/mackerel-agent/pull/132>

 -- Songmu <y.songmu@gmail.com>  Wed, 29 Jul 2015 14:42:44 +0900

mackerel-agent (0.19.0-1) stable; urgency=low

  * Support gce meta (by Songmu)
    <https://github.com/mackerelio/mackerel-agent/pull/115>
  * Valid pidfile handling (fix on darwin) (by Songmu)
    <https://github.com/mackerelio/mackerel-agent/pull/123>
  * -once only takes one second (by Songmu)
    <https://github.com/mackerelio/mackerel-agent/pull/126>
  * fix shutdown priority in rpm/src/mackerel-agent.initd (by Songmu)
    <https://github.com/mackerelio/mackerel-agent/pull/127>

 -- Songmu <y.songmu@gmail.com>  Wed, 22 Jul 2015 17:40:14 +0900

mackerel-agent (0.18.1-1) stable; urgency=low

  * s/ami_id/ami-id/ in spec/cloud.go (by Songmu)
    <https://github.com/mackerelio/mackerel-agent/pull/112>
  * remove `UpdateHost()` process from `prepareHost()` for simplicity (by Songmu)
    <https://github.com/mackerelio/mackerel-agent/pull/116>
  * filter invalid roleFullNames with warning logs (by Songmu)
    <https://github.com/mackerelio/mackerel-agent/pull/117>
  * allow using spaces as delimiter for custom metric values (by Songmu)
    <https://github.com/mackerelio/mackerel-agent/pull/119>

 -- Songmu <y.songmu@gmail.com>  Thu, 16 Jul 2015 17:05:43 +0900

mackerel-agent (0.18.0-1) stable; urgency=low

  * Retry in prepare (by Songmu)
    <https://github.com/mackerelio/mackerel-agent/pull/108>
  * [WORKAROUND] downgrade golang version for windows (by Sixeight)
    <https://github.com/mackerelio/mackerel-agent/pull/109>

 -- Tomohiro Nishimura <tomohiro68@gmail.com>  Wed, 08 Jul 2015 11:30:03 +0900

mackerel-agent (0.17.1-1) stable; urgency=low

  * Update to go 1.4.2 for windows build (by mechairoi)
    <https://github.com/mackerelio/mackerel-agent/pull/105>

 -- Tomohiro Nishimura <tomohiro68@gmail.com>  Wed, 17 Jun 2015 17:23:14 +0900

mackerel-agent (0.17.0-1) stable; urgency=low

  * Set `displayName` via agent (by Sixeight)
    <https://github.com/mackerelio/mackerel-agent/pull/92>
  * refactoring around api access (by Songmu)
    <https://github.com/mackerelio/mackerel-agent/pull/97>
  * Configurable host status on start/stop agent (by Songmu)
    <https://github.com/mackerelio/mackerel-agent/pull/100>
  * Add an agent memory usage metrics generator for diagnostic use (by hakobe)
    <https://github.com/mackerelio/mackerel-agent/pull/101>
  * Add mkr to deb/rpm package (by Sixeight)
    <https://github.com/mackerelio/mackerel-agent/pull/102>

 -- Tomohiro Nishimura <tomohiro68@gmail.com>  Wed, 10 Jun 2015 12:14:33 +0900

mackerel-agent (0.16.1-1) stable; urgency=low

  * Code sharing around dfValues (by Songmu)
    <https://github.com/mackerelio/mackerel-agent/pull/85>
  * [FreeBSD] Fix 'panic: runtime error: index out of range'. (by iwadon)
    <https://github.com/mackerelio/mackerel-agent/pull/89>
  * separete out metrics/darwin/swap.go from memory.go (by Songmu)
    <https://github.com/mackerelio/mackerel-agent/pull/90>

 -- Songmu <y.songmu@gmail.com>  Tue, 12 May 2015 15:30:58 +0900

mackerel-agent (0.16.0-1) stable; urgency=low

  * suppress logging (by stanaka)
    <https://github.com/mackerelio/mackerel-agent/pull/78>
  * "Check" functionality (by motemen)
    <https://github.com/mackerelio/mackerel-agent/pull/80>
  * update for windows (by daiksy)
    <https://github.com/mackerelio/mackerel-agent/pull/81>
  * collect memory metrics of osx (by Songmu)
    <https://github.com/mackerelio/mackerel-agent/pull/84>
  * Send plugin.check._name_s list on `updateHost` (by mechairoi)
    <https://github.com/mackerelio/mackerel-agent/pull/86>

 -- Songmu <y.songmu@gmail.com>  Fri, 08 May 2015 14:36:32 +0900

mackerel-agent (0.15.0-1) stable; urgency=low

  * building packages (by Songmu)
    <https://github.com/mackerelio/mackerel-agent/pull/56>
  * Only skip device mapper created by docker (Resolve #70) (by mechairoi)
    <https://github.com/mackerelio/mackerel-agent/pull/71>
  * Run once and output results to stdout (by stanaka)
    <https://github.com/mackerelio/mackerel-agent/pull/72>
  * introduce Songmu/timeout for interrupting long time plugin execution (by Songmu)
    <https://github.com/mackerelio/mackerel-agent/pull/73>
  * add config.apibase (by Songmu)
    <https://github.com/mackerelio/mackerel-agent/pull/74>
  * output GOOS GOARCH runtime.Version() when -version option is specified (by Songmu)
    <https://github.com/mackerelio/mackerel-agent/pull/75>

 -- Songmu <y.songmu@gmail.com>  Thu, 02 Apr 2015 18:09:28 +0900

mackerel-agent (0.14.3-1) precise; urgency=low

  * [enhancement] add collector for ec2 metadata (stanaka)

 -- Songmu <songmu@hatena.ne.jp>  Mon, 23 Mar 2015 12:10:51 +0900

mackerel-agent (0.14.1-1) precise; urgency=low

  * [fix] skip device mapper metrics
  * [fix] filter invalid float values
  * [enhancement] testing
  * [enhancement] collect more metrics about darwin and freebsd

 -- Songmu <songmu@hatena.ne.jp>  Tue, 20 Jan 2015 12:40:26 +0900

mackerel-agent (0.14.0-1) precise; urgency=low

  * [improve] wait for termination until postQueue is empty up to 30 seconds.
  * [improve] wait up to 30 seconds before initial posting
  * [feature] work on Windows darwin FreeBSD (unofficial support)

 -- Songmu <songmu@hatena.ne.jp>  Thu, 25 Dec 2014 12:23:39 +0900

mackerel-agent (0.13.0-1) precise; urgency=low

  * [feature] Support `-version` flag
  * [improve] Do bulk posting metrics when retrying metrics sending
  * [feature] Support darwin

 -- y_uuki <y_uuki@hatena.ne.jp>  Tue, 18 Nov 2014 18:13:43 +0900

mackerel-agent (0.12.3-1) precise; urgency=low

  * [fix] Fixed index out of rage for diskstats
  * [improve] Update hostname on updating host specs

 -- skozawa <skozawa@hatena.ne.jp>  Wed, 1 Oct 2014 16:31:45 +0900

mackerel-agent (0.12.2-2) precise; urgency=low

  * [fix] Add a process name to killproc

 -- skozawa <skozawa@hatena.ne.jp>  Mon, 8 Sep 2014 17:06:15 +0900

mackerel-agent (0.12.2-1) precise; urgency=low

  * [fix] change retry and dequeue delay time

 -- skozawa <skozawa@hatena.ne.jp>  Fri, 5 Sep 2014 18:13:57 +0900

mackerel-agent (0.12.1-1) precise; urgency=low

  * Extended retry queue

 -- motemen <motemen@hatena.ne.jp>  Thu, 21 Aug 2014 15:21:09 +0900

mackerel-agent (0.12.0-1) precise; urgency=low

  * [breaking] Changed custom metric plugins' meta information format to JSON instead of TOML
  * [feature] Added filesystem metrics

 -- motemen <motemen@hatena.ne.jp>  Tue, 19 Aug 2014 16:48:03 +0900

mackerel-agent (0.11.1-1) precise; urgency=low

  * [fix] Fixed non-critical log message when plugin meta loading

 -- motemen <motemen@hatena.ne.jp>  Wed, 6 Aug 2014 17:25:52 +0900

mackerel-agent (0.11.0-1) precise; urgency=low

  * [feature] Including config files with 'include' key

 -- motemen <motemen@hatena.ne.jp>  Wed, 6 Aug 2014 15:08:20 +0900

mackerel-agent (0.10.1-1) precise; urgency=low

  * [fix] Fixed issue that environment variable was not set

 -- motemen <motemen@hatena.ne.jp>  Tue, 5 Aug 2014 16:42:34 +0900

mackerel-agent (0.10.0-1) precise; urgency=low

  * [feature] Added support for custom metric schemata

 -- motemen <motemen@hatena.ne.jp>  Tue, 5 Aug 2014 12:07:29 +0900

mackerel-agent (0.9.0-2) precise; urgency=low

  * [fix] Removed unused metrics #20
  * [feature] Add configurations for posting metrics #19
  * [fix] Prevent exiting without cleaning pidfile #18

 -- skozawa <skozawa@hatena.ne.jp>  Wed, 9 Jul 2014 14:34:50 +0900

mackerel-agent (0.8.0-1) precise; urgency=low

  * [improve] Using go 1.3
  * [feature] Periodically update host specs #15
  * [fix] Http request now have timeout #17

 -- hakobe <hakobe@hatena.ne.jp>  Tue, 24 Jun 2014 18:55:41 +0900

mackerel-agent (0.7.0-1) precise; urgency=low

  * [fix] Replace invalid characters (e.g. '.') in disk and interface names with underscores
  * [fix] Removed deprecated metrics

 -- motemen <motemen@hatena.ne.jp>  Fri, 6 Jun 2014 14:49:02 +0900

mackerel-agent (0.6.1-1) precise; urgency=low

  * [breaking change] Automatically add 'custom.' prefix to the name of custom metrics
  * [change] Change the key to configure custom metrics from "sensu.checks." to "plugin.metrics." in the config file
  * [improve] More friendly and consistent error messages
  * [fix] Change the permission of /var/lib/mackerel-agent directory to 755
  * [fix] Change the permission of /etc/init.d/mackerel-agent to 755

 -- hakobe <hakobe@hatena.ne.jp>  Fri, 23 May 2014 16:49:41 +0900

mackerel-agent (0.5.1-3) precise; urgency=low

  * [fix] Fixed init script not to use APIKEY if empty

 -- motemen <motemen@hatena.ne.jp>  Wed, 14 May 2014 17:22:05 +0900

mackerel-agent (0.5.1-2) precise; urgency=low

  * Updated version string

 -- motemen <motemen@hatena.ne.jp>  Tue, 13 May 2014 15:37:56 +0900

mackerel-agent (0.5.1-1) precise; urgency=low

  * [improve] Warn and exit on startup if no API key given
  * [fix] Support parsing large disk sizes
  * [fix] Trap SIGHUP not to die
  * [fix] Continue running even if failed to collect host specs
  * [fix] Use binaries under /sbin/ and /bin/ to generate specs/metrics

 -- motemen <motemen@hatena.ne.jp>  Tue, 13 May 2014 14:56:12 +0900

mackerel-agent (0.5.0-1) precise; urgency=low

  * [improve] Verbose option now prints debug information
  * [misc] Changed license from Test-use only to Commercial

 -- hakobe <hakobe@hatena.ne.jp>  Thu, 8 May 2014 14:06:52 +0900

mackerel-agent (0.4.3-1) precise; urgency=low

  * [fix] Changed sleep time for buffered requests

 -- hakobe <hakobe@hatena.ne.jp>  Wed, 7 May 2014 17:04:40 +0900

mackerel-agent (0.4.2-1) precise; urgency=low

  * [fix] Fixed a memory leak when metrics collection unexpectedly blocked

 -- hakobe <hakobe@hatena.ne.jp>  Wed, 30 Apr 2014 10:28:30 +0900

mackerel-agent (0.4.1-1) precise; urgency=low

  * [fix] Fixed a crash when increasing or decreasing disks or interfaces

 -- mechairoi <mechairoi@hatena.ne.jp>  Mon, 28 Apr 2014 19:40:12 +0900

mackerel-agent (0.4.0-1) precise; urgency=low

  * [improve] Change interval for disk, cpu and interface metrics

 -- skozawa <skozawa@hatena.ne.jp>  Fri, 25 Apr 2014 17:08:21 +0900

mackerel-agent (0.3.0-2) precise; urgency=low

  * [fix] Remove an unncecessary setting sample

 -- hakobe <hakobe@hatena.ne.jp>  Wed, 23 Apr 2014 16:20:13 +0900

mackerel-agent (0.3.0-1) precise; urgency=low

  * [improve] update interfaces information each start
  * [improve] set nice 'User-Agent' header
  * [improve] added 'memory.used' metrics
  * [improve] execute sensu command through 'sh -c'
  * [fix] fixed interval of collecting metrics
  * [fix] fixed crashes when collecting disk usage

 -- mechairoi <mechairoi@hatena.ne.jp>  Tue, 22 Apr 2014 15:17:59 +0900

mackerel-agent (0.2.0-2) precise; urgency=low

  * Fix config file comments

 -- skozawa <skozawa@hatena.ne.jp>  Thu, 17 Apr 2014 14:50:03 +0900

mackerel-agent (0.2.0-1) precise; urgency=low

  * [feature] Add support for sensu plugins
  * [feature] Buffer metric values in case of request error

 -- motemen <motemen@hatena.ne.jp>  Wed, 16 Apr 2014 17:40:23 +0900

mackerel-agent (0.1.1-2) precise; urgency=low

  * Add mackerel-agent.conf
  * Use 32-bit binary

 -- motemen <motemen@hatena.ne.jp>  Wed, 9 Apr 2014 19:50:56 +0900

mackerel-agent (0.1.1-1) precise; urgency=low

  * New features

 -- mechairoi <mechairoi@hatena.ne.jp>  Wed, 09 Apr 2014 15:15:03 +0900

mackerel-agent (0.1.0-1) precise; urgency=low

  * New features

 -- hakobe932 <hakobe932@hatena.ne.jp>  Fri, 04 Apr 2014 02:58:42 +0000

mackerel-agent (0.0.2-2) unstable; urgency=low

  * Add logrotate

 -- y_uuki <y_uuki@hatena.ne.jp>  Mon, 31 Mar 2014 17:03:20 +0900

mackerel-agent (0.0.2-1) unstable; urgency=low

  * New features

 -- y_uuki <y_uuki@hatena.ne.jp>  Wed, 26 Mar 2014 05:26:58 +0900

mackerel-agent (0.0.1-1) unstable; urgency=low

  * Initial release

 -- y_uuki <y_uuki@hatena.ne.jp>  Tue, 11 Mar 2014 11:27:51 +0900<|MERGE_RESOLUTION|>--- conflicted
+++ resolved
@@ -1,5 +1,3 @@
-<<<<<<< HEAD
-=======
 mackerel-agent (0.23.1-1) stable; urgency=low
 
   * Code signing for windows installer (by mechairoi)
@@ -16,7 +14,6 @@
 
  -- itchyny <itchyny@hatena.ne.jp>  Mon, 14 Sep 2015 11:36:02 +0900
 
->>>>>>> d3ba5e29
 mackerel-agent (0.22.0-1) stable; urgency=low
 
   * add `reload` to init scripts (by Songmu)
