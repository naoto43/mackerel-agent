# sudo yum -y install rpmdevtools go && rpmdev-setuptree
# rpmbuild -ba ~/rpmbuild/SPECS/mackerel-agent.spec

%define _binaries_in_noarch_packages_terminate_build   0
%define _localbindir /usr/local/bin

Name:      mackerel-agent
<<<<<<< HEAD
Version:   0.22.0
=======
Version:   0.23.0
>>>>>>> 5dd63a45
Release:   1
License:   Commercial
Summary:   macekrel.io agent
URL:       https://mackerel.io
Group:     Hatena
Source0:   %{name}.initd
Source1:   %{name}.sysconfig
Source2:   %{name}.logrotate
Source3:   %{name}.conf
Packager:  Hatena
BuildArch: noarch
BuildRoot: %{_tmppath}/%{name}-%{version}-%{release}-root
Requires(post): /sbin/chkconfig
Requires(preun): /sbin/chkconfig, /sbin/service
Requires(postun): /sbin/service

%description
mackerel.io agent beta

%prep

%build

%install
rm -rf %{buildroot}
install -d -m 755 %{buildroot}/%{_localbindir}
install    -m 655 %{_builddir}/%{name}  %{buildroot}/%{_localbindir}

install -d -m 755 %{buildroot}/%{_localstatedir}/log/

install -d -m 755 %{buildroot}/%{_initrddir}
install    -m 755 %{_sourcedir}/%{name}.initd        %{buildroot}/%{_initrddir}/%{name}

install -d -m 755 %{buildroot}/%{_sysconfdir}/sysconfig/
install    -m 644 %{_sourcedir}/%{name}.sysconfig %{buildroot}/%{_sysconfdir}/sysconfig/%{name}

install -d -m 755 %{buildroot}/%{_sysconfdir}/logrotate.d/
install    -m 644 %{_sourcedir}/%{name}.logrotate %{buildroot}/%{_sysconfdir}/logrotate.d/%{name}

install -d -m 755 %{buildroot}/%{_sysconfdir}/mackerel-agent/
install    -m 644 %{_sourcedir}/%{name}.conf %{buildroot}/%{_sysconfdir}/mackerel-agent/%{name}.conf

%clean
rm -f %{buildroot}%{_bindir}/${name}

%pre

%post
chkconfig --add %{name}

%preun
if [ $1 = 0 ]; then
  service %{name} stop > /dev/null 2>&1
  chkconfig --del %{name}
fi

%files
%defattr(-,root,root)
%{_initrddir}/%{name}
%{_localbindir}/%{name}
%config(noreplace) %{_sysconfdir}/sysconfig/%{name}
%config(noreplace) %{_sysconfdir}/mackerel-agent/%{name}.conf
%{_sysconfdir}/logrotate.d/%{name}

%changelog
<<<<<<< HEAD
=======
* Mon Sep 14 2015 <itchyny@hatena.ne.jp> - 0.23.0-1
- send check monitor report to server when check script failed even if the monitor result is not changed (by Songmu)
- Correct sample nginx comment. (by kamatama41)

>>>>>>> 5dd63a45
* Wed Sep 02 2015 <tomohiro68@gmail.com> - 0.22.0-1
- add `reload` to init scripts (by Songmu)

* Wed Sep 02 2015 <tomohiro68@gmail.com> - 0.21.0-1
- Exclude mkr binary from deb/rpm package (by Sixeight)

* Thu Aug 13 2015 <tomohiro68@gmail.com> - 0.20.1-1
- use C struct for accessing Windows APIs (by stanaka)
- Fix bug that checks is not removed when no checks. (by Sixeight)

* Wed Jul 29 2015 <y.songmu@gmail.com> - 0.20.0-1
- support subcommand (by Songmu)
- remove trailing newline chars when loading hostID (by Songmu)
- add sub-command `retire` and support $AUTO_RETIREMENT in initd (by Songmu)
- add postinst to register mackerel-agent to start-up (deb package) (by stanaka)
- bump bundled mkr version to 0.3.1 (by Songmu)

* Wed Jul 22 2015 <y.songmu@gmail.com> - 0.19.0-1
- Support gce meta (by Songmu)
- Valid pidfile handling (fix on darwin) (by Songmu)
- -once only takes one second (by Songmu)
- fix shutdown priority in rpm/src/mackerel-agent.initd (by Songmu)

* Thu Jul 16 2015 <y.songmu@gmail.com> - 0.18.1-1
- s/ami_id/ami-id/ in spec/cloud.go (by Songmu)
- remove `UpdateHost()` process from `prepareHost()` for simplicity (by Songmu)
- filter invalid roleFullNames with warning logs (by Songmu)
- allow using spaces as delimiter for custom metric values (by Songmu)

* Wed Jul 08 2015 <tomohiro68@gmail.com> - 0.18.0-1
- Retry in prepare (by Songmu)
- [WORKAROUND] downgrade golang version for windows (by Sixeight)

* Wed Jun 17 2015 <tomohiro68@gmail.com> - 0.17.1-1
- Update to go 1.4.2 for windows build (by mechairoi)

* Wed Jun 10 2015 <tomohiro68@gmail.com> - 0.17.0-1
- Set `displayName` via agent (by Sixeight)
- refactoring around api access (by Songmu)
- Configurable host status on start/stop agent (by Songmu)
- Add an agent memory usage metrics generator for diagnostic use (by hakobe)
- Add mkr to deb/rpm package (by Sixeight)

* Tue May 12 2015 <y.songmu@gmail.com> - 0.16.1-1
- Code sharing around dfValues (by Songmu)
- [FreeBSD] Fix 'panic: runtime error: index out of range'. (by iwadon)
- separete out metrics/darwin/swap.go from memory.go (by Songmu)

* Fri May 08 2015 <y.songmu@gmail.com> - 0.16.0-1
- suppress logging (by stanaka)
- "Check" functionality (by motemen)
- update for windows (by daiksy)
- collect memory metrics of osx (by Songmu)
- Send plugin.check._name_s list on `updateHost` (by mechairoi)

* Thu Apr 02 2015 <y.songmu@gmail.com> - 0.15.0-1
- building packages (by Songmu)
- Only skip device mapper created by docker (Resolve #70) (by mechairoi)
- Run once and output results to stdout (by stanaka)
- introduce Songmu/timeout for interrupting long time plugin execution (by Songmu)
- add config.apibase (by Songmu)
- output GOOS GOARCH runtime.Version() when -version option is specified (by Songmu)
* Mon Mar 23 2015 Songmu <songmu@hatena.ne.jp> 0.14.3-1
- [enhancement] add collector for ec2 metadata (stanaka)
* Tue Jan 20 2015 Songmu <songmu@hatena.ne.jp> 0.14.1-1
- [fix] skip device mapper metrics
- [fix] filter invalid float values
- [enhancement] testing
- [enhancement] collect more metrics about darwin and freebsd
* Thu Dec 25 2014 Songmu <songmu@hatena.ne.jp> 0.14.0-1
- [improve] wait for termination until postQueue is empty up to 30 seconds.
- [improve] wait up to 30 seconds before initial posting
- [feature] work on Windows darwin FreeBSD (unofficial support)
* Tue Nov 18 2014 y_uuki <y_uuki@hatena.ne.jp> 0.13.0-1
- [feature] Support `-version` flag
- [improve] Do bulk posting metrics when retrying metrics sending
- [feature] Support darwin
* Wed Oct  1 2014 skozawa <skozawa@hatena.ne.jp> 0.12.3-1
- [fix] Fixed index out of rage for diskstats
- [improve] Update hostname on updating host specs
* Tue Sep 16 2014 y_uuki <y_uuki@hatena.ne.jp> 0.12.2-3
- [fix] Add validation if pidfile is invalid
* Mon Sep  8 2014 skozawa <skozawa@hatena.ne.jp> 0.12.2-2
- [fix] Add a process name to killproc
* Fri Sep  5 2014 skozawa <skozawa@hatena.ne.jp> 0.12.2-1
- [fix] change retry and dequeue delay time
* Thu Aug 21 2014 motemen <motemen@hatena.ne.jp> 0.12.1-1
- Extended retry queue
* Tue Aug 19 2014 motemen <motemen@hatena.ne.jp> 0.12.0-1
- [breaking] Changed custom metric plugins' meta information format to JSON instead of TOML
- [feature] Added filesystem metrics
* Wed Aug  6 2014 motemen <motemen@hatena.ne.jp> 0.11.1-1
- [fix] Fixed non-critical log message when plugin meta loading
* Wed Aug  6 2014 motemen <motemen@hatena.ne.jp> 0.11.0-1
- [feature] Including config files with 'include' key
* Tue Aug  5 2014 motemen <motemen@hatena.ne.jp> 0.10.1-1
- [fix] Fixed issue that environment variable was not set
* Tue Aug  5 2014 motemen <motemen@hatena.ne.jp> 0.10.0-1
- [feature] Added support for custom metric schemata
* Wed Jul  9 2014 skozawa <skozawa@hatena.ne.jp> 0.9.0-2
- [fix] Removed unused metrics #20
- [feature] Add configurations for posting metrics #19
- [fix] Prevent exiting without cleaning pidfile #18
* Tue Jun 24 2014 hakobe <hakobe@hatena.ne.jp> 0.8.0-1
- [improve] Using go 1.3
- [feature] Periodically update host specs #15
- [fix] Http request now have timeout #17
* Fri Jun  6 2014 motemen <motemen@hatena.ne.jp> 0.7.0-1
- [fix] Replace invalid characters (e.g. '.') in disk and interface names with underscores
- [fix] Removed deprecated metrics
* Fri May 23 2014 hakobe <hakobe@hatena.ne.jp> 0.6.1-1
- [breaking change] Automatically add 'custom.' prefix to the name of custom metrics
- [change] Change the key to configure custom metrics from "sensu.checks." to "plugin.metrics." in the config file
- [improve] More friendly and consistent error messages
- [fix] Change the permission of /var/lib/mackerel-agent directory to 755
- [fix] Change the permission of /etc/init.d/mackerel-agent to 755
* Wed May 14 2014 motemen <motemen@hatena.ne.jp> 0.5.1-3
- [fix] Fixed init script not to use APIKEY if empty
* Tue May 13 2014 motemen <motemen@hatena.ne.jp> 0.5.1-2
- Updated version string
* Tue May 13 2014 motemen <motemen@hatena.ne.jp> 0.5.1-1
- [improve] Warn and exit on startup if no API key given
- [fix] Support parsing large disk sizes
- [fix] Trap SIGHUP not to die
- [fix] Continue running even if failed to collect host specs
- [fix] Use binaries under /sbin/ and /bin/ to generate specs/metrics
* Thu May  8 2014 hakobe <hakobe@hatena.ne.jp> 0.5.0-1
- [improve] Verbose option now prints debug information
- [misc] Changed license from Test-use only to Commercial
* Wed May  7 2014 hakobe <hakobe@hatena.ne.jp> 0.4.3-1
- [fix] Changed sleep time for buffered requests
* Wed Apr 30 2014 hakobe <hakobe@hatena.ne.jp> 0.4.2-1
- [fix] Fixed a memory leak when metrics collection unexpectedly blocked
* Mon Apr 28 2014 mechairoi <mechairoi@hatena.ne.jp> 0.4.1-1
- [fix] Fixed a crash when increasing or decreasing disks or interfaces
* Fri Apr 25 2014 skozawa <skozawa@hatena.ne.jp> 0.4.0-1
- [improve] Change interval for disk, cpu and interface metrics
* Wed Apr 23 2014 hakobe <hakobe@hatena.ne.jp> 0.3.0-2
- [fix] Exclude log files from package
- [fix] Remove an unncecessary setting sample
* Tue Apr 22 2014 mechairoi <mechairoi@hatena.ne.jp> 0.3.0-1
- [improve] Update interfaces information each start
- [improve] Set nice 'User-Agent' header
- [improve] Add 'memory.used' metrics
- [improve] Execute sensu command through 'sh -c'
- [fix] Fix interval of collecting metrics
- [fix] Fix crashes when collecting disk usage
* Thu Apr 17 2014 skozawa <skozawa@hatena.ne.jp> 0.2.0-2
- Fix config file comments
* Wed Apr 16 2014 motemen <motemen@hatena.ne.jp> 0.2.0-1
- [feature] Add support for sensu plugins
- [feature] Buffer metric values in case of request error
* Wed Apr 9 2014 motemen <motemen@hatena.ne.jp> 0.1.1-2
- Add mackerel-agent.conf
- Use 32-bit binary
* Wed Apr 9 2014 mechairoi <mechairoi@hatena.ne.jp> 0.1.1-1
- New features
* Fri Apr 4 2014 hakobe932 <hakobe932@hatena.ne.jp> 0.1.0-1
- New features
* Tue Mar 31 2014 y_uuki <y_uuki@hatena.ne.jp> 0.0.2-2
- Add logrotate.
* Tue Mar 25 2014 y_uuki <y_uuki@hatena.ne.jp> 0.0.2-1
- New features.
* Fri Mar 7 2014 y_uuki <y_uuki@hatena.ne.jp> 0.0.1-1
- Initial spec.<|MERGE_RESOLUTION|>--- conflicted
+++ resolved
@@ -5,11 +5,7 @@
 %define _localbindir /usr/local/bin
 
 Name:      mackerel-agent
-<<<<<<< HEAD
-Version:   0.22.0
-=======
 Version:   0.23.0
->>>>>>> 5dd63a45
 Release:   1
 License:   Commercial
 Summary:   macekrel.io agent
@@ -75,13 +71,10 @@
 %{_sysconfdir}/logrotate.d/%{name}
 
 %changelog
-<<<<<<< HEAD
-=======
 * Mon Sep 14 2015 <itchyny@hatena.ne.jp> - 0.23.0-1
 - send check monitor report to server when check script failed even if the monitor result is not changed (by Songmu)
 - Correct sample nginx comment. (by kamatama41)
 
->>>>>>> 5dd63a45
 * Wed Sep 02 2015 <tomohiro68@gmail.com> - 0.22.0-1
 - add `reload` to init scripts (by Songmu)
 
